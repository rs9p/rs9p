--- conflicted
+++ resolved
@@ -186,13 +186,8 @@
     fn rlopen(&mut self, fid: &mut Fid<Self::Fid>, flags: u32) -> Result<Fcall> {
         let qid = get_qid(&fid.aux().realpath)?;
 
-<<<<<<< HEAD
-        if !qid.typ.contains(qt::DIR) {
+        if !qid.typ.contains(QidType::DIR) {
             let oflags = nix::fcntl::OFlag::from_bits_truncate((flags & UNIX_FLAGS) as i32);
-=======
-        if !qid.typ.contains(QidType::DIR) {
-            let oflags = nix::fcntl::OFlag::from_bits_truncate(flags as i32);
->>>>>>> c765bfd3
             let omode = nix::sys::stat::Mode::from_bits_truncate(0);
             let fd = nix::fcntl::open(&fid.aux().realpath, oflags, omode)?;
             fid.aux_mut().file = Some(unsafe { fs::File::from_raw_fd(fd) });
